"""Functions that could have belonged to FreeCAD."""

from __future__ import annotations

from abc import ABC
from copy import copy
from dataclasses import dataclass
import string
from typing import Any, Iterable, Optional

import FreeCAD as fc
import MaterialEditor

import MaterialEditor  # FreeCAD.

from .utils import true_then_false

if hasattr(fc, 'GuiUp') and fc.GuiUp:
    from PySide import QtCore  # FreeCAD's PySide!
    from PySide import QtGui  # FreeCAD's PySide!

    def tr(text: str) -> str:
        return QtGui.QApplication.translate('cross', text)
else:
    def tr(text: str) -> str:
        return text

# Typing hints.
DO = fc.DocumentObject
DOList = Iterable[DO]


def with_fc_gui() -> bool:
    return hasattr(fc, 'GuiUp') and fc.GuiUp


def get_param(group: 'ParamGrp',
              param: str,
              default=None,
              _type=None) -> Any:
    """Return a parameter with type checking and default."""
    type_map = {
        'Integer': int,
        'Float': float,
        'Boolean': bool,
        'Unsigned Long': int,
        'String': str,
        int: int,
        float: float,
        bool: bool,
        str: str,
    }

    if group.IsEmpty() and (default is None):
        raise RuntimeError('Parameter {} not found'.format(param))

    if group.IsEmpty():
        return default

    if (_type is not None) and (_type not in type_map):
        raise ValueError('Unkown type')

    # group.GetBool() and similars return a default value of the given type
    # when the parameter is not found, so that we need to go through all
    # parameters to check if the parameter exists.
    for typ_, name, val in group.GetContents():
        if name != param:
            continue
        if (_type is not None) and (type_map[_type] is not type_map[typ_]):
            raise RuntimeError('Parameter found with wrong type: {}'.format(
                typ_))
        return val
    if default is None:
        raise RuntimeError('Parameter {} not found'.format(param))
    return default


def set_param(group: 'ParamGrp',
              param: str,
              value: Any,
              ) -> None:
    """Return a parameter with type checking and default."""
    fun_map = {
            int: 'SetInt',
            float: 'SetFloat',
            bool: 'SetBool',
            str: 'SetString',
            }

    if type(value) not in fun_map:
        raise ValueError('Unkown type')
    getattr(group, fun_map[type(value)])(param, value)


# Adapted from https://github.com/FreeCAD/FreeCAD/blob
#   /fe9ebfc4c5ea5cd26786627434b4158171a80a29/src/Base/Tools.cpp#L155
# Function getIdentifier in Tools.cpp.
# The difference is that an underscore is added if `text` starts with a number,
# whereas getIdentifier replaces the first character.
def get_valid_property_name(text: str) -> str:
    """Return a valid property from any string."""
    # Check for first character whether it's a digit.
    if not text:
        return '_'
    if text[0] in string.digits:
        text = '_' + text
    # Strip illegal chars.
    valids = string.ascii_letters + string.digits
    return ''.join(c if c in valids else '_' for c in text)


def label_or(
        obj: DO,
        alternative: str = 'no label') -> str:
    """Return the `Label` or the alternative."""
    if not hasattr(obj, 'Label'):
        return 'not_a_FreeCAD_object'
    return obj.Label if hasattr(obj, 'Label') else alternative


def message(text: str, gui: bool = False) -> None:
    """Inform the user."""
    fc.Console.PrintMessage(text + '\n')
    if gui and fc.GuiUp:
        diag = QtGui.QMessageBox(QtGui.QMessageBox.Information,
                                 'CROSS - FreeCAD ROS Workbench', text)
        diag.setWindowModality(QtCore.Qt.ApplicationModal)
        diag.exec_()


def warn(text: str, gui: bool = False) -> None:
    """Warn the user."""
    fc.Console.PrintWarning(text + '\n')
    if gui and fc.GuiUp:
        diag = QtGui.QMessageBox(QtGui.QMessageBox.Warning,
                                 'CROSS - FreeCAD ROS Workbench', text)
        diag.setWindowModality(QtCore.Qt.ApplicationModal)
        diag.exec_()


def error(text: str, gui: bool = False) -> None:
    """Log an error to the user."""
    fc.Console.PrintError(text + '\n')
    if gui and fc.GuiUp:
        diag = QtGui.QMessageBox(QtGui.QMessageBox.Critical,
                                 'CROSS - FreeCAD ROS Workbench', text)
        diag.setWindowModality(QtCore.Qt.ApplicationModal)
        diag.exec_()


def strip_subelement(sub_fullpath: str) -> str:
    """Return sub_fullpath without the last sub-element.

    A sub-element is a face, edge or vertex.
    Examples:

    - 'Face6' -> ''
    - 'Body.Box001.' -> 'Body.Box001'
    - 'Body.Box001.Face6' -> 'Body.Box001'

    Parameters
    ----------
    - subobject_fullpath: SelectionObject.SubElementNames[i], where
        SelectionObject is obtained with gui.Selection.getSelectionEx('', 0)
        (i.e. not gui.Selection.getSelectionEx()).
        Examples:
        - 'Face6' if you select the top face of a cube solid made in Part.
        - 'Body.Box001.' if you select the tip of a Part->Body->"additive
            primitve" in PartDesign.
        - 'Body.Box001.Face6' if you select the top face of a Part->Body->
            "additive primitve" in PartDesign.

    """
    if (not sub_fullpath) or ('.' not in sub_fullpath):
        return ''
    return sub_fullpath.rsplit('.', maxsplit=1)[0]


def get_subobject_by_name(
        object_: DO,
        subobject_name: str,
        ) -> Optional[DO]:
    """Return the appropriate object from object_.OutListRecursive."""
    for o in object_.OutListRecursive:
        if o.Name == subobject_name:
            return o


def get_subobjects_by_full_name(
        root_object: DO,
        subobject_fullpath: str,
        ) -> DOList:
    """Return the list of objects after root_object to the named object.

    The last part of ``subobject_fullpath`` is then a specific vertex, edge or
    face and is ignored.
    So, subobject_fullpath has the form 'name0.name1.Edge001', for example; in
    this case, the returned objects are
    [object_named_name0, object_named_name1].

    Parameters
    ----------
    - root_object: SelectionObject.Object, where SelectionObject is obtained
        with gui.Selection.getSelectionEx('', 0)
        (i.e. not gui.Selection.getSelectionEx()).
    - subobject_fullpath: SelectionObject.SubElementNames[i].
        Examples:
        - 'Face6' if you select the top face of a cube solid made in Part.
        - 'Body.Box001.' if you select the tip of a Part->Body->"additive
            primitve" in PartDesign.
        - 'Body.Box001.Face6' if you select the top face of a Part->Body->
            "additive primitve" in PartDesign.

    """
    objects = []
    names = strip_subelement(subobject_fullpath).split('.')
    subobject = root_object
    for name in names:
        subobject = get_subobject_by_name(subobject, name)
        if subobject is None:
            # This should not append.
            return []
        objects.append(subobject)
    return objects


def add_property(
        obj: DO,
        type_: str,
        name: str,
        category: str,
        help_: str,
        default: Any = None,
        ) -> tuple[DO, str]:
    """Add a dynamic property to the object.

    Return the `App::FeaturePython` object containing the property and the
    real property name.

    """
    name = get_valid_property_name(name)

    if name not in obj.PropertiesList:
        obj.addProperty(type_, name, category, tr(help_))
        if default is not None:
            setattr(obj, name, default)

    return obj, name


def get_properties_of_category(
        obj: DO,
        category: str,
        ) -> list[str]:
    """Return the list of properties belonging to the category."""
    properties: list[str] = []
    try:
        for p in obj.PropertiesList:
            if obj.getGroupOfProperty(p) == category:
                properties.append(p)
    except AttributeError:
        return []
    return properties


def is_derived_from(obj: DO, typeid: str) -> bool:
    """Return True if the object is a object of the given type."""
    if not isinstance(obj, DO):
        return False
    return hasattr(obj, 'isDerivedFrom') and obj.isDerivedFrom(typeid)


def has_type(obj: DO, typeid: str) -> bool:
    """Return True if the object has the given type, evaluating also its Proxy.

    Return True if the object is derived from the given type or obj.Proxy.Type
    is the given type.

    """
    return (is_derived_from(obj, typeid)
            or (hasattr(obj, 'Proxy')
                and hasattr(obj.Proxy, 'Type')
                and obj.Proxy.Type == typeid))


def is_body(obj: DO) -> bool:
    """Return True if the object is a 'Part::Box'."""
    return is_derived_from(obj, 'PartDesign::Body')


def is_box(obj: DO) -> bool:
    """Return True if the object is a 'Part::Box'."""
    return is_derived_from(obj, 'Part::Box')


def is_sphere(obj: DO) -> bool:
    """Return True if the object is a 'Part::Sphere'."""
    return is_derived_from(obj, 'Part::Sphere')


def is_cylinder(obj: DO) -> bool:
    """Return True if the object is a 'Part::Cylinder'."""
    return is_derived_from(obj, 'Part::Cylinder')


def is_mesh(obj: DO) -> bool:
    """Return True if the object is a 'Mesh::Feature'."""
    return is_derived_from(obj, 'Mesh::Feature')


def is_part(obj: DO) -> bool:
    """Return True if the object is a 'App::Part'."""
    return is_derived_from(obj, 'App::Part')


def is_origin(obj: DO) -> bool:
    """Return True if the object is a 'App::Origin'."""
    return is_derived_from(obj, 'App::Origin')


def is_group(obj: DO) -> bool:
    """Return True if the object is a 'App::DocumentObjectGroup'."""
    return is_derived_from(obj, 'App::DocumentObjectGroup')


def is_container(obj: DO) -> bool:
    """Return True if the object can contain other objects."""
    return is_part(obj) or is_group(obj)


def is_link(obj: DO) -> bool:
    """Return True if the object is a 'App::Link'."""
    return is_derived_from(obj, 'App::Link')


<<<<<<< HEAD
def get_linked_obj(obj: DO, recursive=True) -> DO:
    """Return linked object or False."""
    
=======
def get_linked_obj(obj: DO, recursive=True) -> Optional[DO]:
    """Return the linked object or the object itself."""
>>>>>>> 5841c171
    if recursive and is_link(obj):
        return get_linked_obj(obj.LinkedObject, recursive)
    else:
        if is_link(obj):
            return obj.LinkedObject
        else:
            return obj
<<<<<<< HEAD
        

def get_first_object_with_volume(obj: DO) -> DO | False:
    """Return first object with positive volume from part, body, link (depest linked body or body in part) or False."""

    linked_obj = get_linked_obj(obj) # deepest linked obj
    first_object_with_volume = False
=======


def first_object_with_volume(obj: DO) -> Optional[DO]:
    """Return the first object with positive volume.

    Return the first object with positive volume from part, body, or link
    (deepest linked body or body in part).
    Return None if no child with volume is found.

    """
    linked_obj = get_linked_obj(obj)  # Deepest linked obj.
>>>>>>> 5841c171

    if is_part(linked_obj):
        try:
            for part_member in linked_obj.Group:
<<<<<<< HEAD
                if get_volume(part_member) > 0:
                    first_object_with_volume = part_member
                    break
        except KeyError:
            error('Part - ', linked_obj.Label, ' - ', linked_obj.Label, ' - has not solid object')
    else:
        if get_volume(linked_obj) > 0:
            first_object_with_volume = linked_obj
    
    return first_object_with_volume
=======
                if volume_mm3(part_member) > 0.0:
                    return part_member
        except KeyError:
            # error('Part - ', linked_obj.Label, ' - ', linked_obj.Label, ' - has not solid object')
            pass

    if volume_mm3(linked_obj) > 0.0:
        return linked_obj

    return None
>>>>>>> 5841c171


def is_lcs(obj: DO) -> bool:
    """Return True if the object is a 'PartDesign::CoordinateSystem'."""
    return is_derived_from(obj, 'PartDesign::CoordinateSystem')


def has_placement(obj: DO) -> bool:
    """Return True if obj has a Placement."""
    return (hasattr(obj, 'Placement')
            and isinstance(obj.Placement, fc.Placement))


def is_same_placement(
        p1: fc.Placement,
        p2: fc.Placement,
        trans_tol: float = 1e-6,
        rot_tol: float = 1e-7) -> bool:
    """Return True if both placements represent the same transform."""
    return (p2.Base.isEqual(p1.Base, trans_tol)
            and p2.Rotation.isSame(p1.Rotation, rot_tol))


def make_group(
        doc_or_group: [fc.Document | DO],
        name: str,
        visible: bool = True,
        ) -> DO:
    """Create or retrieve a group."""
    if is_group(doc_or_group):
        doc = doc_or_group.Document
    else:
        doc = doc_or_group
    candidates = doc.getObjectsByLabel(name)
    existing_group = candidates[0] if candidates else None
    if existing_group and is_group(existing_group):
        return existing_group
    group = doc.addObject('App::DocumentObjectGroup', name)
    group.Label = name
    if is_group(doc_or_group):
        doc_or_group.addObject(group)
    if hasattr(group, 'Visibility'):
        group.Visibility = visible
    return group


def add_object(
        container: [fc.Document | DO],
        type_: str,
        name: str,
        ) -> DO:
    """Create a new object into the container.

    The object's label will be set `name` but, according to your settings in
    FreeCAD, the label will not be set if there's already an object with that
    Label. The object's name might be also different if FreeCAD decides so.

    """
    if is_container(container):
        doc = container.Document
    else:
        doc = container
    if not isinstance(doc, fc.Document):
        raise RuntimeError('First argument is not a Document, a Group, or a Part')
    obj = doc.addObject(type_, name)
    obj.Label = name
    if is_container(container):
        container.addObject(obj)
    return obj


def get_leafs_and_subnames(obj: DO) -> list[tuple[DO, str]]:
    """Return all leaf subobjects and their path.

    Return a list of (object, path), where path (also called subname) can be
    used to retrieve the physical placement of the object, for example with
    `obj.getSubObject(path)`.

    Parameters
    ----------

    - obj: a FreeCAD object that has the attribute `getSubObjects()`.
           If the object doesn't have `getSubObjects()`, it's considered a leaf
           and (obj, '') is returned.

    """
    def get_subobjects_recursive(
            obj: DO,
            subname: str,
            ) -> list[tuple[DO, str]]:
        if (not hasattr(obj, 'getSubObjects')) or (not obj.getSubObjects()):
            # A leaf node.
            return [(obj, subname)]
        outlist: list[tuple[DO, str]] = []
        subnames = obj.getSubObjects()
        for name in subnames:
            o = obj.getSubObjectList(name)[-1]
            outlist += get_subobjects_recursive(o, f'{subname}{name}')

        return outlist

    return get_subobjects_recursive(obj, '')


def validate_types(
        objects: DOList,
        types: list[str],
        respect_order: [bool | list[bool]] = False,
        ) -> DOList:
    """Sort objects by required types.

    Return a list of objects sorted by the order in `types`.
    If `respect_order` is True, the required type must be in the same order as
    the objects in the input list. If `respect_order` is a list of booleans, it
    must have the same length as `types` and the strict order is only required if
    the corresponding boolean is True.
    Raises a RuntimeError if a listed type has no appropriate object in the input
    list.

    """
    if len(objects) < len(types):
        raise RuntimeError('Less types required that the number of objects')
    if isinstance(respect_order, bool):
        respect_order = [respect_order] * len(types)
    if len(respect_order) != len(types):
        raise RuntimeError('`respect_order` must be a boolean or a'
                           ' list of booleans with the same length as `types`')
    if not true_then_false(respect_order):
        raise RuntimeError('`respect_order` must be a list of booleans with no'
                           ' False after a True')

    copy_of_objects = copy(objects)
    copy_of_types = copy(types)
    objects_of_precise_type: DOList = []
    indexes_of_any: list[int] = []
    for i_in_types, (type_, exact_position) in enumerate(zip(types, respect_order)):
        object_found = False
        any_type = (type_ in [None, 'any', 'Any'])
        i_in_objects = -1
        for j, o in enumerate(copy_of_objects):
            if object_found:
                # Indirectly, next `type_`.
                continue
            if any_type:
                indexes_of_any.append(i_in_types)
                copy_of_types.pop(0)
                object_found = True
                i_in_objects = j
                # Indirectly, next `type_`.
                continue
            if has_type(o, type_):
                objects_of_precise_type.append(o)
                copy_of_objects.remove(o)
                copy_of_types.pop(0)
                object_found = True
                i_in_objects = j
                # Indirectly, next `type_`.
                continue
        if not object_found:
            raise RuntimeError(f'No object of type "{type_}"')
        if (exact_position
                and (i_in_types != i_in_objects)
                and (not any_type)):
            if hasattr(o, 'TypeId'):
                raise RuntimeError(f'Object at position {i_in_objects + 1} is not'
                                   f' of type "{type_}" but of type "{o.TypeId}"')
            else:
                raise RuntimeError(f'Object at position {i_in_objects + 1} is not'
                                   f' of type "{type_}"')
    outlist: DOList = []
    for i in range(len(types)):
        if i in indexes_of_any:
            outlist.append(copy_of_objects.pop(0))
        else:
            outlist.append(objects_of_precise_type.pop(0))
    return outlist


def get_included_files(obj: DO) -> list[fc.Document]:
    """Return the list of files included in the object.

    Return the list of files included in the object, possibly including
    `obj.Document`.

    """
    docs: list[fc.Document] = []
    for subobj, subname in get_leafs_and_subnames(obj):
        if not hasattr(subobj, 'Document'):
            continue
        if not is_link(subobj):
            continue
        if subobj.Document not in docs:
            docs.append(subobj.Document)
    return docs


def includes_external_files(obj: DO) -> bool:
    """Return True if the object includes external files."""
    included_files = get_included_files(obj)
    return (len(included_files) > 0) and (obj.Document not in included_files)


class ProxyBase(ABC):
    """A base class for proxies of dynamic (scripted) objects in FreeCAD."""

    def __init__(self, object_name: str, properties: list[str]):
        # Name of the attribute being the FreeCAD object.
        self._object_name: str = object_name

        # List of properties that the FreeCAD object must have to be ready to
        # execute.
        self._properties: list[str] = properties

    def is_execute_ready(self, debug=False) -> bool:
        """Return True if the object and all properties are defined.

        Return True if `self` has the attribute `self._object_name` and
        `self._object_name` has all attributes given in `self._properties`.

        If `debug` is True, print a warning if the object is missing or the
        name of the missing property.

        """
        if not hasattr(self, '_object_name'):
            if debug:
                warn('Attribute "_object_name" not found in `self`')
            return False
        try:
            obj = getattr(self, self._object_name)
        except AttributeError:
            if debug:
                warn(f'Attribute "{self._object_name}" not found in `self`')
            return False
        for p in self._properties:
            if not hasattr(obj, p):
                if debug:
                    warn(f'Attribute "{p}" not found in "self.{self._object_name}"')
                return False
        return True


def convert_units(
        value: float,
        from_: str,
        to_: str,
        ) -> float:
    """Convert a value from one unit to another.

    >>> convert_units(1, 'm', 'mm')
    1000.0
    >>> convert_units(90, 'deg', 'rad')
    1.5707963267948966
    """
    # As of 2023-08-31 (0.21.1.33694) `float` must be used as workaround
    # Cf. https://forum.freecad.org/viewtopic.php?t=82905.
    return float(fc.Units.Quantity(value, from_).getValueAs(to_))


def quantity_as(
        q: fc.Units.Quantity,
        to_: str,
        ) -> float:
    """Convert a quantity to another unit.

    >>> convert_quantity(fc.Units.Quantity('1 m'), 'mm')
    1000.0
    >>> convert_quantity(fc.Units.Quantity('90 deg'), 'rad')
    1.5707963267948966

    """
    # As of 2023-08-31 (0.21.1.33694) `float` must be used as workaround
    # Cf. https://forum.freecad.org/viewtopic.php?t=82905.
    return float(q.getValueAs(to_))


def unit_type(
        v: [str | fc.Units.Quantity],
        ) -> str:
    """Return the unit type of a value.

    return fc.Units.Quantity(v).Unit.Type, e.g. Length, Angle, etc.

    >>> unit_type('1 mm')
    Length
    >>> unit_type('m')
    Length
    >>> unit_type('deg')
    Angle
    >>> unit_type(fc.Units.Quantity('mm*mm'))
    Area

    """
    return fc.Units.Quantity(v).Unit.Type


<<<<<<< HEAD
def get_material(
        card_path: str,
        ) -> dict:
    """Return material data from Material Editor (FEM -> Model -> Materials -> Material Editor).
    """
    defaultMaterial = {}
    defaultMaterial['card_path'] = card_path
    materialEditor = MaterialEditor.MaterialEditor(card_path=defaultMaterial['card_path'])
    try:
        defaultMaterial['card_name'] = materialEditor.cards[materialEditor.card_path]
        density = materialEditor.materials[materialEditor.card_path]['Density'].split()
        defaultMaterial['density'] = int(round(float(density[0])))
        defaultMaterial['density_dimension'] = density[1]
    except (KeyError, AttributeError, IndexError):
        defaultMaterial['card_name'] = False
        defaultMaterial['density'] = False

    return defaultMaterial


def get_matrix_of_inertia(
        obj: fc.DocumentObject,
        ) -> fc.Matrix:
    """Return matrix of inertia of object or False.
    """

    try:  
        matrixOfInertia = obj.Shape.MatrixOfInertia
    except (AttributeError, IndexError, RuntimeError):
        try:
            matrixOfInertia = obj.Shape.Solids[0].MatrixOfInertia
        except (AttributeError, IndexError, RuntimeError):
            matrixOfInertia = False

    return matrixOfInertia

def correct_matrix_of_inertia(elemMatrixOfInertia: fc.Matrix, elemVolumeMM3: float, mass: float) -> fc.Matrix:
    # convert matrix of inertia considering mass

    elemVolumeReversed = 1 / elemVolumeMM3 # for matrix multiplication instead of division 

    # Looks freecad uses mass = volume and therefore default density is 1  
    # my formula for correction of matrixOfInertia is:
    # matrixOfInertia = elemMatrixOfInertia / volume (because it equal mass) * real_mass

    # formula works but with wrong scale. I entered this ratio for correct scale. If you can rewrite formula without ratio do plz.                                          
    ratioForCorrectScale = 1 / 1000000 
    elemMatrixOfInertiaCorrected = elemMatrixOfInertia * elemVolumeReversed * mass * ratioForCorrectScale

    return elemMatrixOfInertiaCorrected


def get_volume(
        obj: fc.DocumentObject,
        ) -> float:
    """Return volume of object or False. FreeCAD uses mm3 for volume
    """

    try:  
        volume = obj.Shape.Volume
    except (AttributeError, IndexError, RuntimeError):
        try:
            volume = obj.Shape.Solids[0].Volume
        except (AttributeError, IndexError, RuntimeError):
            volume = False

    return volume


def get_center_of_gravity(
        obj: fc.DocumentObject,
        ) -> fc.Vector:
    """Return center of gravity (aka center of mass) of object or False.
    """

    try:  
        centerOfGravity = obj.Shape.CenterOfGravity
    except (AttributeError, IndexError, RuntimeError):
        try:
            centerOfGravity = obj.Shape.Solids[0].CenterOfGravity
        except (AttributeError, IndexError, RuntimeError):
            centerOfGravity = False

    return centerOfGravity

=======
@dataclass
class Material:
    """A class to store material data."""
    # Absolute path to the material card (*.FCMat).
    card_path: str
    material_name: Optional[str] = None
    density: Optional[fc.Units.Quantity] = None


def material_from_material_editor(
        card_path: str,
        ) -> Material:
    """Return the material data from the Material Editor

    Return the material data from the Material Editor
    (FEM -> Model -> Materials -> Material Editor).

    """
    material = Material(card_path)
    material.card_path = card_path
    material_editor = MaterialEditor.MaterialEditor(card_path=card_path)
    try:
        material.material_name = material_editor.cards[material_editor.card_path]
        material.density = fc.Units.Quantity(
                material_editor.materials[material_editor.card_path]['Density'])
    except (KeyError, AttributeError):
        material.material_name = None
        material.density = None
    return material


def matrix_of_inertia(
        obj: Optional[fc.DocumentObject],
        ) -> Optional[fc.Matrix]:
    """Return the matrix of inertia of the given object assuming a density of 1."""
    try:
        return obj.Shape.MatrixOfInertia
    except (AttributeError, IndexError, RuntimeError):
        pass
    try:
        return obj.Shape.Solids[0].MatrixOfInertia
    except (AttributeError, IndexError, RuntimeError):
        pass
    return None


def correct_matrix_of_inertia(
        matrix_of_inertia: fc.Matrix,
        volume_mm3: float,
        mass: float) -> fc.Matrix:
    # convert matrix of inertia considering mass

    # Looks freecad uses mass = volume and therefore default density is 1
    # my formula for correction of matrix_of_inertia is:
    # matrix_of_inertia / volume (because it equal mass) * real_mass

    # Formula works but with wrong scale. I entered this ratio for correct scale.
    # If you can rewrite formula without ratio do plz.
    ratio_for_correct_scale = 1 / 1e6
    # Implementation note fc.Matrix doesn't support division by a scalar.
    return matrix_of_inertia * mass * (1.0 / volume_mm3) * ratio_for_correct_scale


def volume_mm3(
        obj: Optional[fc.DocumentObject],
        ) -> Optional[float]:
    """Return the volume of the given object in mm³."""
    try:
        return obj.Shape.Volume
    except (AttributeError, IndexError, RuntimeError):
        pass
    try:
        return obj.Shape.Solids[0].Volume
    except (AttributeError, IndexError, RuntimeError):
        pass
    return None


def center_of_gravity_mm(
        obj: Optional[fc.DocumentObject],
        ) -> Optional[fc.Vector]:
    """Return the center of gravity (aka center of mass) of the object in mm."""
    try:
        return obj.Shape.CenterOfGravity
    except (AttributeError, IndexError, RuntimeError):
        pass
    try:
        return obj.Shape.Solids[0].CenterOfGravity
    except (AttributeError, IndexError, RuntimeError):
        pass
    return None
>>>>>>> 5841c171
<|MERGE_RESOLUTION|>--- conflicted
+++ resolved
@@ -333,14 +333,9 @@
     return is_derived_from(obj, 'App::Link')
 
 
-<<<<<<< HEAD
-def get_linked_obj(obj: DO, recursive=True) -> DO:
-    """Return linked object or False."""
-    
-=======
 def get_linked_obj(obj: DO, recursive=True) -> Optional[DO]:
     """Return the linked object or the object itself."""
->>>>>>> 5841c171
+
     if recursive and is_link(obj):
         return get_linked_obj(obj.LinkedObject, recursive)
     else:
@@ -348,15 +343,6 @@
             return obj.LinkedObject
         else:
             return obj
-<<<<<<< HEAD
-        
-
-def get_first_object_with_volume(obj: DO) -> DO | False:
-    """Return first object with positive volume from part, body, link (depest linked body or body in part) or False."""
-
-    linked_obj = get_linked_obj(obj) # deepest linked obj
-    first_object_with_volume = False
-=======
 
 
 def first_object_with_volume(obj: DO) -> Optional[DO]:
@@ -368,23 +354,10 @@
 
     """
     linked_obj = get_linked_obj(obj)  # Deepest linked obj.
->>>>>>> 5841c171
 
     if is_part(linked_obj):
         try:
             for part_member in linked_obj.Group:
-<<<<<<< HEAD
-                if get_volume(part_member) > 0:
-                    first_object_with_volume = part_member
-                    break
-        except KeyError:
-            error('Part - ', linked_obj.Label, ' - ', linked_obj.Label, ' - has not solid object')
-    else:
-        if get_volume(linked_obj) > 0:
-            first_object_with_volume = linked_obj
-    
-    return first_object_with_volume
-=======
                 if volume_mm3(part_member) > 0.0:
                     return part_member
         except KeyError:
@@ -395,7 +368,6 @@
         return linked_obj
 
     return None
->>>>>>> 5841c171
 
 
 def is_lcs(obj: DO) -> bool:
@@ -691,93 +663,6 @@
     return fc.Units.Quantity(v).Unit.Type
 
 
-<<<<<<< HEAD
-def get_material(
-        card_path: str,
-        ) -> dict:
-    """Return material data from Material Editor (FEM -> Model -> Materials -> Material Editor).
-    """
-    defaultMaterial = {}
-    defaultMaterial['card_path'] = card_path
-    materialEditor = MaterialEditor.MaterialEditor(card_path=defaultMaterial['card_path'])
-    try:
-        defaultMaterial['card_name'] = materialEditor.cards[materialEditor.card_path]
-        density = materialEditor.materials[materialEditor.card_path]['Density'].split()
-        defaultMaterial['density'] = int(round(float(density[0])))
-        defaultMaterial['density_dimension'] = density[1]
-    except (KeyError, AttributeError, IndexError):
-        defaultMaterial['card_name'] = False
-        defaultMaterial['density'] = False
-
-    return defaultMaterial
-
-
-def get_matrix_of_inertia(
-        obj: fc.DocumentObject,
-        ) -> fc.Matrix:
-    """Return matrix of inertia of object or False.
-    """
-
-    try:  
-        matrixOfInertia = obj.Shape.MatrixOfInertia
-    except (AttributeError, IndexError, RuntimeError):
-        try:
-            matrixOfInertia = obj.Shape.Solids[0].MatrixOfInertia
-        except (AttributeError, IndexError, RuntimeError):
-            matrixOfInertia = False
-
-    return matrixOfInertia
-
-def correct_matrix_of_inertia(elemMatrixOfInertia: fc.Matrix, elemVolumeMM3: float, mass: float) -> fc.Matrix:
-    # convert matrix of inertia considering mass
-
-    elemVolumeReversed = 1 / elemVolumeMM3 # for matrix multiplication instead of division 
-
-    # Looks freecad uses mass = volume and therefore default density is 1  
-    # my formula for correction of matrixOfInertia is:
-    # matrixOfInertia = elemMatrixOfInertia / volume (because it equal mass) * real_mass
-
-    # formula works but with wrong scale. I entered this ratio for correct scale. If you can rewrite formula without ratio do plz.                                          
-    ratioForCorrectScale = 1 / 1000000 
-    elemMatrixOfInertiaCorrected = elemMatrixOfInertia * elemVolumeReversed * mass * ratioForCorrectScale
-
-    return elemMatrixOfInertiaCorrected
-
-
-def get_volume(
-        obj: fc.DocumentObject,
-        ) -> float:
-    """Return volume of object or False. FreeCAD uses mm3 for volume
-    """
-
-    try:  
-        volume = obj.Shape.Volume
-    except (AttributeError, IndexError, RuntimeError):
-        try:
-            volume = obj.Shape.Solids[0].Volume
-        except (AttributeError, IndexError, RuntimeError):
-            volume = False
-
-    return volume
-
-
-def get_center_of_gravity(
-        obj: fc.DocumentObject,
-        ) -> fc.Vector:
-    """Return center of gravity (aka center of mass) of object or False.
-    """
-
-    try:  
-        centerOfGravity = obj.Shape.CenterOfGravity
-    except (AttributeError, IndexError, RuntimeError):
-        try:
-            centerOfGravity = obj.Shape.Solids[0].CenterOfGravity
-        except (AttributeError, IndexError, RuntimeError):
-            centerOfGravity = False
-
-    return centerOfGravity
-
-=======
 @dataclass
 class Material:
     """A class to store material data."""
@@ -868,5 +753,4 @@
         return obj.Shape.Solids[0].CenterOfGravity
     except (AttributeError, IndexError, RuntimeError):
         pass
-    return None
->>>>>>> 5841c171
+    return None