"""Proxy for Cross::Robot FreeCAD objects

A robot is a combination of Cross::Link and Cross::Joint objects that can be
exported as URDF file.

"""

from __future__ import annotations

from math import radians
from typing import ForwardRef, List, Optional, Union, cast
import xml.etree.ElementTree as et

import FreeCAD as fc

from .freecad_utils import ProxyBase
from .freecad_utils import add_property
from .freecad_utils import error
from .freecad_utils import get_properties_of_category
from .freecad_utils import get_valid_property_name
from .freecad_utils import is_origin
from .freecad_utils import label_or
from .freecad_utils import quantity_as
from .freecad_utils import warn
from .gui_utils import tr
from .ros.utils import split_package_path
from .ui.file_overwrite_confirmation_dialog import FileOverwriteConfirmationDialog
from .urdf_utils import xml_comment_element
from .utils import get_valid_filename
from .utils import grouper
from .utils import save_xml
from .utils import warn_unsupported
from .wb_utils import ICON_PATH
from .wb_utils import export_templates
from .wb_utils import get_chains
from .wb_utils import get_joints
from .wb_utils import get_links
from .wb_utils import get_rel_and_abs_path
from .wb_utils import get_valid_urdf_name
from .wb_utils import is_joint
from .wb_utils import is_link
from .wb_utils import is_robot
from .wb_utils import remove_ros_workspace
from .wb_utils import ros_name

# Stubs and type hints.
from .joint import Joint as CrossJoint  # A Cross::Joint, i.e. a DocumentObject with Proxy "Joint". # noqa: E501
from .link import Link as CrossLink  # A Cross::Link, i.e. a DocumentObject with Proxy "Link". # noqa: E501
from .robot import Robot as CrossRobot  # A Cross::Robot, i.e. a DocumentObject with Proxy "Robot". # noqa: E501
BasicElement = Union[CrossJoint, CrossLink]
DO = fc.DocumentObject
DOList = List[DO]
VPDO = ForwardRef('FreeCADGui.ViewProviderDocumentObject')  # Don't want to import FreeCADGui here. # noqa: E501
AppLink = DO  # TypeId == 'App::Link'.


def _add_joint_variable(
        robot: CrossRobot,
        joint: CrossJoint,
        category: str,
        ) -> str:
    """Add a property for the actuator value to `robot` and return its name.

    Add a property starting with "joint.Label" to represent the actuation
    value of a joint. Supported types are 'prismatic', 'revolute', and
    'continuous'. There is no actuation value for mimicking joints.

    """
    if not is_joint(joint):
        warn(f'Wrong object type. {joint.Name} ({joint.Label})'
             ' is not a Cross::Joint')
        return ''
    if joint.Mimic:
        # No actuator for mimic joints.
        return ''
    if joint.Type == 'prismatic':
        unit = 'mm'
    elif joint.Type in ['revolute', 'continuous']:
        unit = 'deg'
    else:
        # Non-simple joints not supported yet.
        return ''
    rname = ros_name(joint)
    # e.g. name_candidate = "q0_deg" or "q0".
    name_candidate = f'{rname}{f"_{unit}" if unit else ""}'
    var_name = get_valid_property_name(name_candidate)
    # e.g. help_txt = "q0 in deg" or "q0".
    label = joint.Label
    id_ = rname if rname == label else f'{rname} ({label})'
    help_txt = f'{id_}{f" in {unit}" if unit else ""}'
    if joint.Type in ['prismatic', 'revolute']:
        prop_type = 'App::PropertyFloatConstraint'
    else:
        prop_type = 'App::PropertyFloat'
    _, used_var_name = add_property(robot,
                                    prop_type, var_name,
                                    category, help_txt)
    if joint.Type in ['prismatic', 'revolute']:
        # Set the default value to the current value to set min/max.
        value = robot.getPropertyByName(used_var_name)
        if (joint.LowerLimit == 0.0) and (joint.UpperLimit == 0.0):
            # Properties are not set.
            min_, max_ = -1e999, 1e999
        else:
            min_, max_ = joint.LowerLimit, joint.UpperLimit
        setattr(robot, used_var_name, (value, min_, max_, 1.0))
    value: Optional[float] = None
    if joint.Type == 'prismatic':
        value = robot.getPropertyByName(used_var_name) * 0.001
    elif joint.Type in ['revolute', 'continuous']:
        value = radians(robot.getPropertyByName(used_var_name))
    if ((value is not None)
            and (joint.Position != value)
            and (not joint.Mimic)):
        # Avoid recursive recompute.
        joint.Position = value
    return used_var_name


def _dispatch_to_joint_view_objects(
        robot: CrossRobot,
        prop: str,
        joint_prop: str,
        ) -> None:
    """Dispatch a property to the view objects of the joints of `robot`."""
    if not is_robot(robot):
        return
    if (not hasattr(robot, 'Proxy')) or (not robot.Proxy.is_execute_ready()):
        return
    prop_value = getattr(robot.ViewObject, prop)
    for joint in get_joints(robot.Group):
        if hasattr(joint.ViewObject, joint_prop):
            setattr(joint.ViewObject, joint_prop, prop_value)


def _dispatch_to_link_view_objects(
        robot: CrossRobot,
        prop: str,
        link_prop: str,
        ) -> None:
    if not is_robot(robot):
        return
    if (not hasattr(robot, 'Proxy')) or (not robot.Proxy.is_execute_ready()):
        return
    prop_value = getattr(robot.ViewObject, prop)
    for link in get_links(robot.Group):
        if hasattr(link.ViewObject, link_prop):
            setattr(link.ViewObject, link_prop, prop_value)


class RobotProxy(ProxyBase):
    """The proxy for CROSS::Robot objects."""

    # The member is often used in workbenches, particularly in the Draft
    # workbench, to identify the object type.
    Type = 'Cross::Robot'

    # Name of the category (or group) for the joint values, which are saved as
    # properties of `self.robot`.
    _category_of_joint_values = 'JointValues'

    def __init__(self, obj: CrossRobot):
        # Implementation note: 'Group' is not required because
        # DocumentObjectGroupPython.
        super().__init__('robot', [
            'CreatedObjects',
            'OutputPath',
            'MaterialCardName',
            'MaterialCardPath',
            'MaterialDensity',
            '_Type',
            ])
        if obj.Proxy is not self:
            obj.Proxy = self
        self.robot = obj

        # List of objects created for the robot.
        # Used for example by `robot_from_urdf` to keep track of imported
        # meshes.
        # This class doesn't add any object to this list itself.
        # TODO: remove `_created_objects` and use `robot.CreatedObjects` instead.
        self._created_objects: DOList = []

        # Map of joint names to joint variable names.
        # Only for actuated non-mimicking joints.
        self._joint_variables: dict[CrossJoint, str] = {}

        # Map of ROS names to joint variable names.
        # Used to restore the joint variables from the dumped state because
        # DocumentObject instances cannot be saved.
        # Defined in onDocumentRestored().
        # TODO: Mayber save as two lists (App::PropertyLinkList and App::PropertyStringList).
        self._joint_variables_ros_map: dict[str, str]

        # Save the links and joints to speed-up get_links() and get_joints().
        self._links: Optional[list[CrossLink]] = None
        self._joints: Optional[list[CrossJoint]] = None

        self._init_properties(obj)

    @property
    def created_objects(self) -> DOList:
        """List of objects created for the robot."""
        return self._created_objects

    @property
    def joint_variables(self) -> dict[CrossJoint, str]:
        """Map of joint names to joint variable names."""
        return self._joint_variables

    def _init_properties(self, obj: CrossRobot):
        add_property(obj, 'App::PropertyString', '_Type', 'Internal',
                     'The type')
        obj.setPropertyStatus('_Type', ['Hidden', 'ReadOnly'])
        obj._Type = self.Type

        add_property(obj, 'App::PropertyLinkList', 'CreatedObjects', 'Internal',
                     'Objects created for the robot')
        obj.setPropertyStatus('_Type', ['Hidden', 'ReadOnly'])

        # Managed in self.reset_group().
        obj.setPropertyStatus('Group', 'ReadOnly')

        add_property(obj, 'App::PropertyPath', 'OutputPath', 'Export',
                     'The path to the ROS package to export files to,'
                     ' relative to $ROS_WORKSPACE/src')

        add_property(obj, 'App::PropertyString', 'MaterialCardName', 'Material',
                     'Default material of robot. Used to calculate mass and inertia if link has not its own material. Use "Set material" tool to change')
        obj.setPropertyStatus('MaterialCardName', ['ReadOnly'])
<<<<<<< HEAD
        add_property(obj, 'App::PropertyPath', 'MaterialCardPath', 'Material', 
=======
        add_property(obj, 'App::PropertyPath', 'MaterialCardPath', 'Material',
>>>>>>> 5841c171
                     'Default material of robot. Used to calculate mass and inertia')
        obj.setPropertyStatus('MaterialCardPath', ['Hidden', 'ReadOnly'])
        add_property(obj, 'App::PropertyString', 'MaterialDensity', 'Material',
                     'Density of material. Used to calculate mass. May be outdated if you updated the material density outside CROSS workbench. Actual density will taken from material (material editor) at mass calculation moment.')
        obj.setPropertyStatus('MaterialDensity', ['ReadOnly'])

        # The `Placement` is not used directly by the robot but it is used to
        # transform the pose of its links.
        add_property(obj, 'App::PropertyPlacement', 'Placement',
                     'Base', 'Placement')

    def execute(self, obj: CrossRobot) -> None:
        self._cleanup_group()
        self.set_joint_enum()
        self.add_joint_variables()
        self.compute_poses()
        # self.reset_group()

    def onChanged(self, obj: CrossRobot, prop: str) -> None:
        # print(f'{obj.Name}.onChanged({prop})') # DEBUG
        if prop in ['Group']:
            # Reset _links and _joints to provoke a recompute.
            self._links = None
            self._joints = None
            self.execute(obj)
        if prop == 'OutputPath':
            rel_path = remove_ros_workspace(obj.OutputPath)
            if rel_path != obj.OutputPath:
                obj.OutputPath = rel_path
        if prop == 'Placement':
            self.compute_poses()

    def onDocumentRestored(self, obj):
        """Restore attributes because __init__ is not called on restore."""
        self.__init__(obj)
        self._created_objects = obj.CreatedObjects
        # Rebuilt self._joint_variables from the map {ros_name: joint_variable_name}.
        self._joint_variables = {self.get_joint(name): var
                                 for name, var in self._joint_variables_ros_map.items()}

    def dumps(self):
        self.robot.CreatedObjects = self._created_objects
        # Map {ros_name: joint_variable_name}.
        var_map = {ros_name(joint): var for joint, var in self.joint_variables.items()}
        return self.Type, var_map

    def loads(self, state) -> None:
        if state:
            self.Type, self._joint_variables_ros_map = state

    def _reset_group(self) -> None:
        """Add FreeCAD links in CrossLinks for Real, Visual, and Collision."""
        if ((not self.is_execute_ready())
                or (not hasattr(self.robot.ViewObject, 'Proxy'))
                or (not self.robot.ViewObject.Proxy.is_execute_ready())):
            return

        links: list[CrossLink] = self.get_links()
        for link in links:
            link.Proxy.update_fc_links()

    def _cleanup_group(self) -> Optional[DO]:
        """Remove the objects not supported by CROSS::Robot.

        Recursion provoked by modifying `Group` will take care of removing
        the remaining unsupported objects.

        """
        if not self.is_execute_ready():
            return None
        for o in self.robot.Group[::-1]:
            if is_link(o) or is_joint(o):
                # Supported.
                continue
            warn_unsupported(o, by='CROSS::Robot', gui=True)
            return self.robot.removeObject(o)
        return None

    def _is_exclusive_to_robot(self, obj: DO) -> bool:
        """Return True if `obj` was created for the Robot."""
        if not self.is_execute_ready():
            return False

        # Special case for Origin objects that are auto-generated by FreeCAD.
        if is_origin(obj):
            return self._is_exclusive_to_robot(obj.InList[0])

        show_objects: DOList = []
        for link in self.get_links():
            if not link.Proxy.is_execute_ready():
                continue
            for o in link.Group:
                show_objects.append(o)
        robot_objects = (self.get_links()
                         + self.get_joints()
                         + self.created_objects
                         + show_objects)
        return (obj in robot_objects) and len(set(obj.InList) - set(robot_objects)) == 0

    def delete_created_objects(self) -> None:
        """Delete all objects created for the Robot object.

        Objects that are used somewhere else should not be deleted but they are
        removed from `created_objects`.

        Calling this method may create broken links in FreeCAD links added for
        the Real, Visual, and Collision objects. Setting Robot.ViewObject.ShowReal
        and similars to False fixes the issue (deletes the objects) and should
        ideally be done before calling this method.

        This methods does not use any FreeCAD transaction.

        """
        for obj in self.created_objects[::-1]:
            try:
                name = obj.Name
            except RuntimeError:
                # Already deleted.
                continue
            if (self._is_exclusive_to_robot(obj)
                    and all([self._is_exclusive_to_robot(o) for o in obj.OutList])):
                # Object without "external" parent in the dependency graph.
                # "External" means not in self.created_objects.
                self.robot.Document.removeObject(name)
        self.created_objects.clear()

    def set_joint_enum(self) -> None:
        """Set the enum for Child and Parent of all joints."""
        def get_possible_parent_links(joint: CrossJoint) -> list[str]:
            links: list[str] = []
            for link in self.get_links():
                link_name = ros_name(link)
                if ((joint.Parent == link_name)
                    or (hasattr(link, 'Proxy')
                        and link.Proxy.is_execute_ready())):
                    links.append(link_name)
            return links

        def get_possible_child_links(joint: CrossJoint) -> list[str]:
            links: list[str] = []
            for link in self.get_links():
                link_name = ros_name(link)
                if ((joint.Child == link_name)
                    or (hasattr(link, 'Proxy')
                        and link.Proxy.is_execute_ready()
                        and link.Proxy.may_be_base_link()
                        and (not link.Proxy.is_in_chain_to_joint(joint))
                        and (joint.Parent != link_name))):
                    links.append(link_name)
            return links

        for joint in self.get_joints():
            # We add the empty string to show that the child or parent
            # was not set yet.
            parent_links: list[str] = ['']
            parent_links += get_possible_parent_links(joint)
            child_links: list[str] = ['']
            child_links += get_possible_child_links(joint)
            # Implementation note: setting to a list sets the enumeration.
            if joint.getEnumerationsOfProperty('Parent') != parent_links:
                # Avoid recursive recompute.
                # Doesn't change the value if in the new enum.
                joint.Parent = parent_links
            if joint.getEnumerationsOfProperty('Child') != child_links:
                # Avoid recursive recompute.
                # Doesn't change the value if in the new enum.
                joint.Child = child_links

    def set_joint_values(self,
                         joint_values: dict[CrossJoint, [float | fc.Units.Quantity]]) -> None:
        """Set the joint values from values in meters and radians.

        Set the joint values of the robot from values in meters and radians or
        from FreeCAD's `Quantity` objects.

        """
        joint_variables: dict[CrossJoint, str] = self.joint_variables
        source_units = {
                'Length': 'm',
                'Angle': 'rad',
                }
        target_units = {
                'Length': 'mm',
                'Angle': 'deg',
                }
        for joint, value in joint_values.items():
            var_name = joint_variables[joint]
            unit_type = joint.Proxy.get_unit_type()
            if isinstance(value, float):
                value = fc.Units.Quantity(f'{value} {source_units[unit_type]}')
            value = quantity_as(value, target_units[unit_type])
            if getattr(self.robot, var_name) != value:
                setattr(self.robot, var_name, value)

    def add_joint_variables(self) -> None:
        """Add a property for each actuated joint."""
        if not self.is_execute_ready():
            return
        self._joint_variables.clear()
        # Get all old variables.
        old_vars: set[str] = set(get_properties_of_category(
            self.robot,
            self._category_of_joint_values))
        # Add a variable for each actuated (supported) joint.
        for joint in self.get_joints():
            var = _add_joint_variable(self.robot, joint,
                                      self._category_of_joint_values)
            if var:
                self._joint_variables[joint] = var
        # Remove obsoleted variables.
        for p in old_vars - set(self._joint_variables.values()):
            self.robot.removeProperty(p)
        return

    def compute_poses(self) -> None:
        """Set `Placement` of all joints and links.

        Compute and set the pose of all joints and links relative the the robot
        root link.

        """
        joint_cache: dict[CrossJoint, fc.Placement] = {}
        chains = self.get_chains()
        for chain in chains:
            placement = self.robot.Placement  # A copy.
            for link, joint in grouper(chain, 2):
                if joint in joint_cache:
                    placement = joint_cache[joint]
                    # No need to update the link's placement because we support
                    # only tree structures.
                    continue
                # TODO: some links and joints are already placed, re-use.
                if hasattr(link, 'MountedPlacement'):
                    new_link_placement = placement * link.MountedPlacement
                else:
                    # TODO: find out why `MountedPlacement` is not set.
                    new_link_placement = link.Placement
                if link.Placement != new_link_placement:
                    # Avoid recursive recompute.
                    link.Placement = new_link_placement
                if joint:
                    new_joint_placement = placement * joint.Origin
                    if joint.Placement != new_joint_placement:
                        # Avoid recursive recompute.
                        joint.Placement = new_joint_placement
                    # For next link.
                    placement = (new_joint_placement
                                 * joint.Proxy.get_actuation_placement())
                    joint_cache[joint] = placement

    def get_links(self) -> list[CrossLink]:
        """Return the list of CROSS links in the order of creation."""
        # TODO: as property.
        if (self._links is not None):
            return list(self._links)  # A copy.
        if not self.is_execute_ready():
            return []
        self._links = get_links(self.robot.Group)
        return list(self._links)  # A copy.

    def get_joints(self) -> list[CrossJoint]:
        """Return the list of CROSS joints in the order of creation."""
        # TODO: as property.
        if (self._joints is not None):
            # self._joints is updated in self.onChanged().
            return list(self._joints)  # A copy.
        if not self.is_execute_ready():
            return []
        self._joints = get_joints(self.robot.Group)
        return list(self._joints)  # A copy.

    def get_actuated_joints(self) -> list[CrossJoint]:
        """Return the list of CROSS actuated joints in the order of creation."""
        return [j for j in self.get_joints() if j.Type != 'fixed']

    def get_link(self, name: str) -> Optional[CrossLink]:
        """Return the link with ROS name `name`.

        The ROS name is the object's description, or its label if the
        description is empty.

        """
        if not name:
            # Shortcut.
            return None
        for link in self.get_links():
            if ros_name(link) == name:
                return link
        return None

    def get_joint(self, name: str) -> Optional[CrossJoint]:
        """Return the joint with ROS name `name`.

        The ROS name is the object's description, or its label if the
        description is empty.

        """
        if not name:
            # Shortcut.
            return None
        for joint in self.get_joints():
            if ros_name(joint) == name:
                return joint
        return None

    def get_root_link(self) -> Optional[CrossLink]:
        """Return the root link of the robot."""
        chains = self.get_chains(check_kinematics=True)
        if not chains or not chains[0]:
            return None
        return chains[0][0]

    def get_chains(self, check_kinematics=False) -> list[list[BasicElement]]:
        """Return the list of chains.

        A chain starts at the root link, alternates links and joints, and ends
        at the last link of the chain.

        If the last element of a chain would be a joint, that chain is not
        considered.

        """
        if not self.is_execute_ready():
            return []
        if not is_robot(self.robot):
            warn(f'{label_or(self.robot)} is not a CROSS::Robot', True)
            return []
        links = self.get_links()
        joints = self.get_joints()
        return get_chains(links, joints, check_kinematics)

    def get_links_fixed_with(self, link_name: str) -> list[CrossLink]:
        """Return the list of links fixed with the specified link.

        The order of the links can be considered as arbitrary.
        If not empty, the returned list contains the specified link itself.
        An empty list indicated an error (link not found).

        """
        if not self.is_execute_ready():
            return []
        link = self.get_link(link_name)
        if not link:
            return []
        chains = self.get_chains()
        out_links: set[CrossLink] = set([link])
        for chain in chains:
            if link not in chain:
                # Shortcut.
                continue
            subchain: list[CrossLink] = []
            # Iterate over joints.
            joints = cast(list[CrossJoint], chain[1::2])
            for joint in joints:
                # No need to check the parent- and child link validity because
                # the joint is part of a chain.
                parent = cast(CrossLink, self.get_link(joint.Parent))
                child = cast(CrossLink, self.get_link(joint.Child))
                if not subchain:
                    # Add the first link.
                    subchain.append(parent)
                if joint.Proxy.is_fixed():
                    subchain.append(child)
                    if (joint is chain[-2]):
                        # Last joint of the chain.
                        out_links.update(subchain)
                        # Next subchain.
                else:
                    if link in subchain:
                        out_links.update(subchain)
                        # Next subchain.
                        break
                    # Link not in subchain, wrong subchain, start a new one.
                    subchain.clear()
                # Next element in the chain.
            # Next chain.
        return list(out_links)

    def get_transform(self, from_link: str, to_link: str) -> Optional[fc.Placement]:
        """Return the current transform between two links.

        Return the current transform, i.e. with the current joint values,
        from link `from_link` to link `to_link`.

        """
        if not self.is_execute_ready():
            return None
        from_ = self.get_link(from_link)
        if not from_:
            return None
        to = self.get_link(to_link)
        if not to:
            return None
        if from_ is to:
            return fc.Placement()
        chains = self.get_chains()
        for chain in chains:
            if from_ not in chain:
                continue
            if to not in chain:
                continue
            from_or_to_found = False
            first_transform = fc.Placement()
            second_transform = fc.Placement()
            for link, joint in grouper(chain, 2):
                if ((not ((link is from_) or (link is to)))
                        and (not from_or_to_found)):
                    continue
                if not from_or_to_found:
                    first_transform = link.Placement
                if (link is from_) and (not from_or_to_found):
                    second = to
                if (link is to) and (not from_or_to_found):
                    second = from_
                from_or_to_found = True
                if link is second:
                    first_to_second = first_transform.inverse() * second_transform
                    if second is to:
                        return first_to_second
                    else:
                        return first_to_second.inverse()
                child = self.get_link(joint.Child)
                if not child:
                    return None
                parent = self.get_link(joint.Parent)
                if not parent:
                    return None
                if (child is second) or (parent is second):
                    second_transform = (joint.Placement
                                        * joint.Proxy.get_actuation_placement())
        return None

    def export_urdf(self, interactive: bool = False) -> Optional[et.Element]:
        """Export the robot as URDF, writing files."""
        if not self.is_execute_ready():
            return None
        if not self.robot.OutputPath:
            # TODO: ask the user for OutputPath.
            warn('Property `OutputPath` cannot be empty', True)
            return
        # TODO: also accept OutputPath as package name in $ROS_WORKSPACE/src.
        p, output_path = get_rel_and_abs_path(self.robot.OutputPath)
        if p != self.robot.OutputPath:
            self.robot.OutputPath = p

        template_files = [
            'package.xml',
            'CMakeLists.txt',
            'launch/description.launch.py',
            'launch/display.launch.py',
            'launch/gazebo.launch.py',
            'rviz/robot_description.rviz',
            ]

        write_files = template_files + [
                'meshes/',
                'urdf/',
                ]

        if interactive and fc.GuiUp:
            diag = FileOverwriteConfirmationDialog(
                    output_path, write_files)
            ignore, write, overwrite = diag.exec_()
            diag.close()
        if set(ignore) == set(write_files):
            # No files to write.
            return
        elif set(write + overwrite) != set(write_files):
            warn(tr('Partial selection of files not supported yet'), True)
            return
        package_parent, package_name = split_package_path(output_path)
        # TODO: warn if package name doesn't end with `_description`.
        xml = et.fromstring('<robot/>')
        xml.attrib['name'] = get_valid_urdf_name(self.robot.Label)
        xml.append(xml_comment_element(
            'Generated by CROSS, a ROS Workbench for FreeCAD ('
            'https://github.com/galou/freecad.cross)'))
        for link in self.get_links():
            if not hasattr(link, 'Proxy'):
                error(f"Internal error with '{link.Label}', has no 'Proxy' attribute",
                      True)
                return
            xml.append(link.Proxy.export_urdf(package_parent, package_name))
        for joint in self.get_joints():
            if not joint.Parent:
                error(f"Joint '{joint.Label}' has no parent link", True)
                continue
            if not joint.Child:
                error(f"Joint '{joint.Label}' has no child link", True)
                continue
            if hasattr(joint, 'Proxy') and joint.Proxy:
                xml.append(joint.Proxy.export_urdf())
            else:
                error(f"Internal error with joint '{joint.Label}'"
                      ", has no 'Proxy' attribute", True)
        # Save the xml into a file.
        output_path.mkdir(parents=True, exist_ok=True)
        file_base = get_valid_filename(ros_name(self.robot))
        urdf_file = f'{file_base}.urdf'
        urdf_path = output_path / f'urdf/{urdf_file}'
        root_link=self.get_root_link()

        if root_link == None:
            error('Bad kinematics. Double root link or link not in joint ralationship or empty kinematic chain detected. Fix it and repeat.', True)
            return
        
        save_xml(xml, urdf_path)
        export_templates(template_files,
                         package_parent,
                         package_name=package_name,
                         urdf_file=urdf_file,
<<<<<<< HEAD
                         fixed_frame=root_link.Label2,
=======
                         fixed_frame=ros_name(self.get_root_link()),
>>>>>>> 5841c171
                         )
        return xml


class _ViewProviderRobot(ProxyBase):
    """A view provider for the Robot container object """

    def __init__(self, vobj: VPDO):
        super().__init__('view_object', [
            'JointAxisLength',
            'ShowCollision',
            'ShowJointAxes',
            'ShowReal',
            'ShowVisual',
            'Visibility',
            ])
        vobj.Proxy = self

    def getIcon(self):
        # Implementation note: "return 'robot.svg'" works only after
        # workbench activation in GUI.
        return str(ICON_PATH / 'robot.svg')

    def attach(self, vobj: VPDO):
        self.view_object = vobj
        self.robot = vobj.Object

        # vobj.addExtension('Gui::ViewProviderGeoFeatureGroupExtensionPython')

        # Level of detail.
        add_property(vobj, 'App::PropertyBool', 'ShowReal', 'ROS Display Options',
                     'Whether to show the real parts')
        add_property(vobj, 'App::PropertyBool', 'ShowVisual', 'ROS Display Options',
                     'Whether to show the parts for URDF visual')
        add_property(vobj, 'App::PropertyBool', 'ShowCollision', 'ROS Display Options',
                     'Whether to show the parts for URDF collision')

        # Joint display options.
        add_property(vobj, 'App::PropertyBool', 'ShowJointAxes',
                     'ROS Display Options',
                     'Toggle the display of the Z-axis for all child joints',
                     True)
        add_property(vobj, 'App::PropertyLength', 'JointAxisLength',
                     'ROS Display Options',
                     "Length of the arrow for the joints axes",
                     500.0)

    def updateData(self, obj: CrossRobot, prop: str):
        return

    def onChanged(self, vobj: VPDO, prop: str):
        robot: CrossRobot = vobj.Object

        if prop == 'ShowJointAxes':
            _dispatch_to_joint_view_objects(robot, prop, 'ShowAxis')
        if prop == 'JointAxisLength':
            _dispatch_to_joint_view_objects(robot, prop, 'AxisLength')
        if prop in ['ShowReal', 'ShowVisual', 'ShowCollision']:
            _dispatch_to_link_view_objects(robot, prop, prop)
            # robot.Proxy.execute(robot)

    def doubleClicked(self, vobj: VPDO):
        gui_doc = vobj.Document
        if not gui_doc.getInEdit():
            gui_doc.setEdit(vobj.Object.Name)
        else:
            error('Task dialog already active')
        return True

    def setEdit(self, vobj: VPDO, mode):
        return False

    def unsetEdit(self, vobj: VPDO, mode):
        import FreeCADGui as fcgui
        fcgui.Control.closeDialog()

    def dumps(self):
        return None

    def loads(self, state) -> None:
        pass


def make_robot(name, doc: Optional[fc.Document] = None) -> CrossRobot:
    """Add a Cross::Robot to the current document."""
    if doc is None:
        doc = fc.activeDocument()
    if doc is None:
        warn('No active document, doing nothing', False)
        return
    robot: CrossRobot = doc.addObject('App::DocumentObjectGroupPython', name)
    # robot = doc.addObject('Part::FeaturePython', name)
    RobotProxy(robot)

    if hasattr(fc, 'GuiUp') and fc.GuiUp:
        _ViewProviderRobot(robot.ViewObject)
        robot.ViewObject.ShowReal = True
        robot.ViewObject.ShowVisual = False
        robot.ViewObject.ShowCollision = False

    doc.recompute()
    return robot<|MERGE_RESOLUTION|>--- conflicted
+++ resolved
@@ -228,11 +228,7 @@
         add_property(obj, 'App::PropertyString', 'MaterialCardName', 'Material',
                      'Default material of robot. Used to calculate mass and inertia if link has not its own material. Use "Set material" tool to change')
         obj.setPropertyStatus('MaterialCardName', ['ReadOnly'])
-<<<<<<< HEAD
-        add_property(obj, 'App::PropertyPath', 'MaterialCardPath', 'Material', 
-=======
         add_property(obj, 'App::PropertyPath', 'MaterialCardPath', 'Material',
->>>>>>> 5841c171
                      'Default material of robot. Used to calculate mass and inertia')
         obj.setPropertyStatus('MaterialCardPath', ['Hidden', 'ReadOnly'])
         add_property(obj, 'App::PropertyString', 'MaterialDensity', 'Material',
@@ -744,11 +740,7 @@
                          package_parent,
                          package_name=package_name,
                          urdf_file=urdf_file,
-<<<<<<< HEAD
-                         fixed_frame=root_link.Label2,
-=======
                          fixed_frame=ros_name(self.get_root_link()),
->>>>>>> 5841c171
                          )
         return xml
 
