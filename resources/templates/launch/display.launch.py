--- conflicted
+++ resolved
@@ -20,19 +20,11 @@
         PythonLaunchDescriptionSource([
             PathJoinSubstitution([
                 FindPackageShare('{package_name}'),
-<<<<<<< HEAD
-                    'launch',
-                    'description.launch.py'
-                ])
-        ]),
-        launch_arguments=dict(use_sim_time = use_sim_time).items()
-=======
                 'launch',
                 'description.launch.py'
                 ])
         ]),
         launch_arguments=dict(use_sim_time=use_sim_time).items()
->>>>>>> 5841c171
     )
 
     joint_state_publisher_node = launch_ros.actions.Node(
